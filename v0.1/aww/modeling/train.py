#!/usr/bin/env python

import tensorflow as tf
import tensorflow_datasets as tfds
from tensorflow.lite.experimental.microfrontend.python.ops import audio_microfrontend_op as frontend_op
from tensorflow import keras
from tensorflow.keras import layers

import matplotlib.pyplot as plt
import numpy as np
import os
import argparse

import models, aww_data

num_classes = 12 # should probably draw this directly from the dataset.
# FLAGS = None

if __name__ == '__main__':
  parser = argparse.ArgumentParser()
  parser.add_argument(
      '--data_dir',
      type=str,
      default=os.path.join(os.getenv('HOME'), 'data'),
      help="""\
      Where to download the speech training data to. Or where it is already saved.
      """)
  parser.add_argument(
      '--preprocessed_data_dir',
      type=str,
      default=os.path.join(os.getenv('HOME'), 'data/speech_commands_preprocessed'),
      help="""\
      Where to store preprocessed speech data (spectrograms) or load it, if it exists
      with the same parameters as are used in the current run.
      """)
  parser.add_argument(
      '--save_preprocessed_data',
      type=bool,
      default=True,
      help="""\
      Where to download the speech training data to. Or where it is already saved.
      """)
  parser.add_argument(
      '--background_volume',
      type=float,
      default=0.1,
      help="""\
      How loud the background noise should be, between 0 and 1.
      """)
  parser.add_argument(
      '--background_frequency',
      type=float,
      default=0.8,
      help="""\
      How many of the training samples have background noise mixed in.
      """)
  parser.add_argument(
      '--silence_percentage',
      type=float,
      default=10.0,
      help="""\
      How much of the training data should be silence.
      """)
  parser.add_argument(
      '--unknown_percentage',
      type=float,
      default=10.0,
      help="""\
      How much of the training data should be unknown words.
      """)
  parser.add_argument(
      '--time_shift_ms',
      type=float,
      default=100.0,
      help="""\
      Range to randomly shift the training audio by in time.
      """)
  parser.add_argument(
      '--sample_rate',
      type=int,
      default=16000,
      help='Expected sample rate of the wavs',)
  parser.add_argument(
      '--clip_duration_ms',
      type=int,
      default=1000,
      help='Expected duration in milliseconds of the wavs',)
  parser.add_argument(
      '--window_size_ms',
      type=float,
      default=30.0,
      help='How long each spectrogram timeslice is',)
  parser.add_argument(
      '--window_stride_ms',
      type=float,
      default=20.0,
      help='How long each spectrogram timeslice is',)
  parser.add_argument(
      '--dct_coefficient_count',
      type=int,
      default=40,
      help='How many bins to use for the MFCC fingerprint',)
  parser.add_argument(
      '--epochs',
      type=int,
      default=50,
      help='How many epochs to train',)
  parser.add_argument(
      '--num_train_samples',
      type=int,
      default=85511,
    help='How many samples from the training set to use',)
  parser.add_argument(
      '--num_val_samples',
      type=int,
      default=10102,
    help='How many samples from the validation set to use',)
  parser.add_argument(
      '--num_test_samples',
      type=int,
      default=4890,
    help='How many samples from the test set to use',)
  parser.add_argument(
      '--batch_size',
      type=int,
      default=100,
      help='How many items to train with at once',)
  parser.add_argument(
      '--model_architecture',
      type=str,
      default='ds_cnn',
      help='What model architecture to use')
  parser.add_argument(
      '--saved_model_path',
      type=str,
      default='pretrained_model',
      help='File name to load pretrained model')
  parser.add_argument(
      '--run_test_set',
      type=bool,
      default=True,
      help='Run model.eval() on test set if True')

  Flags, unparsed = parser.parse_known_args()

  print('We will download data to {:}'.format(Flags.data_dir))
  print('we will train for {:} epochs'.format(Flags.epochs))
  ds_train, ds_test, ds_val = aww_data.get_training_data(Flags)
  print("Done getting data")
  model = models.get_model(model_name=Flags.model_architecture)
  model.summary()
  
<<<<<<< HEAD
  train_hist = model.fit(ds_train, validation_data=ds_val, epochs=Flags.epochs)
=======
  model.fit(ds_train, validation_data=ds_val, epochs=Flags.epochs)
>>>>>>> 8a3364c8
  model.save(Flags.saved_model_path)
  
  if Flags.run_test_set:
    test_scores = model.evaluate(ds_test)
    print("Test loss:", test_scores[0])
    print("Test accuracy:", test_scores[1])<|MERGE_RESOLUTION|>--- conflicted
+++ resolved
@@ -150,11 +150,8 @@
   model = models.get_model(model_name=Flags.model_architecture)
   model.summary()
   
-<<<<<<< HEAD
+
   train_hist = model.fit(ds_train, validation_data=ds_val, epochs=Flags.epochs)
-=======
-  model.fit(ds_train, validation_data=ds_val, epochs=Flags.epochs)
->>>>>>> 8a3364c8
   model.save(Flags.saved_model_path)
   
   if Flags.run_test_set:
